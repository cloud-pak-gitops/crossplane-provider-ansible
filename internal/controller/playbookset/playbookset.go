--- conflicted
+++ resolved
@@ -97,17 +97,10 @@
 		Complete(r)
 }
 
-<<<<<<< HEAD
 // AnsiblePlayblook struct to wrap ansible go options
 type AnsiblePlayblook struct {
 	dir          string
 	exludedfiles []string
-=======
-type AnsiblePlayblook struct {
-	dir          string
-	exludedfiles []string
-	dependencies string
->>>>>>> 19242222
 }
 
 // A connector is expected to produce an ExternalClient when its Connect method
